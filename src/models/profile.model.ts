--- conflicted
+++ resolved
@@ -5,7 +5,6 @@
 // Define ProfileDocument type
 export type ProfileDocument = IProfile & Document;
 
-<<<<<<< HEAD
 // Base interfaces without Document extension
 interface IVerificationStatus {
   isVerified: boolean;
@@ -294,8 +293,6 @@
   },
 }
 
-=======
->>>>>>> 53427110
 // Create the Mongoose schema with discriminator key
 const profileSchema = new Schema<IProfile>(
   {
